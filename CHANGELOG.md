--- conflicted
+++ resolved
@@ -8,9 +8,7 @@
 
 ### Added
 
-<<<<<<< HEAD
 - Add support for windows
-=======
 - Add terminfo capabilities advertising support for changing the window title
 
 ### Fixed
@@ -20,7 +18,6 @@
 
 ### Added
 
->>>>>>> b41c6b73
 - Implement the `hidden` escape sequence (`echo -e "\e[8mTEST"`)
 - Add support for macOS systemwide dark mode
 - Set the environment variable `COLORTERM="truecolor"` to advertise 24-bit color support
