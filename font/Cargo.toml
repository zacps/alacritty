--- conflicted
+++ resolved
@@ -16,18 +16,11 @@
 freetype-rs = "0.13"
 
 [target.'cfg(target_os = "macos")'.dependencies]
-<<<<<<< HEAD
-core-foundation = "0.3.0"
-core-text = "6.1.0"
-core-graphics = "0.8.1"
-core-foundation-sys = "0.3.1"
-
-[target.'cfg(windows)'.dependencies]
-font-loader = "0.6.0"
-rusttype = "0.4.1"
-=======
 core-foundation = "0.5"
 core-text = "9.1"
 core-graphics = "0.13"
 core-foundation-sys = "0.5"
->>>>>>> 475ebecf
+
+[target.'cfg(windows)'.dependencies]
+font-loader = "0.6.0"
+rusttype = "0.4.1"