--- conflicted
+++ resolved
@@ -122,11 +122,7 @@
     {
         FontDesc {
             name: name.into(),
-<<<<<<< HEAD
-            style: style,
-=======
             style,
->>>>>>> caf4580d
         }
     }
 }
