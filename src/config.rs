--- conflicted
+++ resolved
@@ -398,14 +398,6 @@
     tabspaces: usize,
 }
 
-<<<<<<< HEAD
-#[cfg(not(any(windows, target_os="macos")))]
-static DEFAULT_ALACRITTY_CONFIG: &'static str = include_str!("../alacritty.yml");
-#[cfg(target_os="macos")]
-static DEFAULT_ALACRITTY_CONFIG: &'static str = include_str!("../alacritty_macos.yml");
-#[cfg(windows)]
-static DEFAULT_ALACRITTY_CONFIG: &'static str = include_str!("../alacritty_windows.yml");
-=======
 fn failure_default_vec<'a, D, T>(deserializer: D) -> ::std::result::Result<Vec<T>, D::Error>
     where D: de::Deserializer<'a>,
           T: Deserialize<'a>
@@ -429,7 +421,6 @@
             },
         }
     }
->>>>>>> 475ebecf
 
     Ok(bindings)
 }
@@ -476,10 +467,12 @@
     }
 }
 
-#[cfg(not(target_os="macos"))]
+#[cfg(not(any(windows, target_os="macos")))]
 static DEFAULT_ALACRITTY_CONFIG: &'static str = include_str!("../alacritty.yml");
 #[cfg(target_os="macos")]
 static DEFAULT_ALACRITTY_CONFIG: &'static str = include_str!("../alacritty_macos.yml");
+#[cfg(windows)]
+static DEFAULT_ALACRITTY_CONFIG: &'static str = include_str!("../alacritty_windows.yml");
 
 impl Default for Config {
     fn default() -> Self {
@@ -1225,12 +1218,9 @@
     /// 2. $XDG_CONFIG_HOME/alacritty.yml
     /// 3. $HOME/.config/alacritty/alacritty.yml
     /// 4. $HOME/.alacritty.yml
-<<<<<<< HEAD
+
     #[cfg(not(windows))]
     pub fn installed_config() -> Option<Cow<'static, Path>> {
-=======
-    pub fn installed_config<'a>() -> Option<Cow<'a, Path>> {
->>>>>>> 475ebecf
         // Try using XDG location by default
         ::xdg::BaseDirectories::with_prefix("alacritty")
             .ok()
