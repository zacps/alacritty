// Copyright 2016 Joe Wilm, The Alacritty Project Contributors
//
// Licensed under the Apache License, Version 2.0 (the "License");
// you may not use this file except in compliance with the License.
// You may obtain a copy of the License at
//
//     http://www.apache.org/licenses/LICENSE-2.0
//
// Unless required by applicable law or agreed to in writing, software
// distributed under the License is distributed on an "AS IS" BASIS,
// WITHOUT WARRANTIES OR CONDITIONS OF ANY KIND, either express or implied.
// See the License for the specific language governing permissions and
// limitations under the License.

//! The display subsystem including window management, font rasterization, and
//! GPU drawing.
use std::sync::mpsc;

use parking_lot::MutexGuard;

use Rgb;
use cli;
use config::Config;
use font::{self, Rasterize};
use meter::Meter;
use renderer::{self, GlyphCache, QuadRenderer};
use selection::Selection;
use term::{SizeInfo, Term};

use window::{self, Pixels, SetInnerSize, Size, Window};

#[derive(Debug)]
pub enum Error {
    /// Error with window management
    Window(window::Error),

    /// Error dealing with fonts
    Font(font::Error),

    /// Error in renderer
    Render(renderer::Error),
}

impl ::std::error::Error for Error {
    fn cause(&self) -> Option<&::std::error::Error> {
        match *self {
            Error::Window(ref err) => Some(err),
            Error::Font(ref err) => Some(err),
            Error::Render(ref err) => Some(err),
        }
    }

    fn description(&self) -> &str {
        match *self {
            Error::Window(ref err) => err.description(),
            Error::Font(ref err) => err.description(),
            Error::Render(ref err) => err.description(),
        }
    }
}

impl ::std::fmt::Display for Error {
    fn fmt(&self, f: &mut ::std::fmt::Formatter) -> ::std::fmt::Result {
        match *self {
            Error::Window(ref err) => err.fmt(f),
            Error::Font(ref err) => err.fmt(f),
            Error::Render(ref err) => err.fmt(f),
        }
    }
}

impl From<window::Error> for Error {
    fn from(val: window::Error) -> Error {
        Error::Window(val)
    }
}

impl From<font::Error> for Error {
    fn from(val: font::Error) -> Error {
        Error::Font(val)
    }
}

impl From<renderer::Error> for Error {
    fn from(val: renderer::Error) -> Error {
        Error::Render(val)
    }
}

/// The display wraps a window, font rasterizer, and GPU renderer
pub struct Display {
    window: Window,
    renderer: QuadRenderer,
    glyph_cache: GlyphCache,
    render_timer: bool,
    rx: mpsc::Receiver<(u32, u32)>,
    tx: mpsc::Sender<(u32, u32)>,
    meter: Meter,
    font_size: font::Size,
    size_info: SizeInfo,
    last_background_color: Rgb,
}

/// Can wakeup the render loop from other threads
pub struct Notifier(window::Proxy);

/// Types that are interested in when the display is resized
pub trait OnResize {
    fn on_resize(&mut self, size: &SizeInfo);
}

impl Notifier {
    pub fn notify(&self) {
        self.0.wakeup_event_loop();
    }
}

impl Display {
    pub fn notifier(&self) -> Notifier {
        Notifier(self.window.create_window_proxy())
    }

    pub fn update_config(&mut self, config: &Config) {
        self.render_timer = config.render_timer();
    }

    /// Get size info about the display
    pub fn size(&self) -> &SizeInfo {
        &self.size_info
    }

    pub fn new(config: &Config, options: &cli::Options) -> Result<Display, Error> {
        // Extract some properties from config
        let render_timer = config.render_timer();

        // Create the window where Alacritty will be displayed
        let mut window = Window::new(&options.title, config.window())?;

        // get window properties for initializing the other subsystems
<<<<<<< HEAD
        let size = window
            .inner_size_pixels()
=======
        let mut viewport_size = window.inner_size_pixels()
>>>>>>> 475ebecf
            .expect("glutin returns window size");
        let dpr = window.hidpi_factor();

        info!("device_pixel_ratio: {}", dpr);

        // Create renderer
        let mut renderer = QuadRenderer::new(config, viewport_size)?;

        let (glyph_cache, cell_width, cell_height) =
            Self::new_glyph_cache(&window, &mut renderer, config)?;


<<<<<<< HEAD
        // Resize window to specified dimensions
        let dimensions = options.dimensions().unwrap_or_else(|| config.dimensions());
        let width = cell_width as u32 * dimensions.columns_u32();
        let height = cell_height as u32 * dimensions.lines_u32();
        let size = Size {
            width: Pixels(width),
            height: Pixels(height),
        };
        info!("set_inner_size: {}", size);

        let viewport_size = Size {
            width: Pixels(width + 2 * config.padding().x as u32),
            height: Pixels(height + 2 * config.padding().y as u32),
        };
        window.set_inner_size(&viewport_size);
        renderer.resize(viewport_size.width.0 as _, viewport_size.height.0 as _);
=======
        let dimensions = options.dimensions()
            .unwrap_or_else(|| config.dimensions());

        // Resize window to specified dimensions unless one or both dimensions are 0
        if dimensions.columns_u32() > 0 && dimensions.lines_u32() > 0 {
            let width = cell_width as u32 * dimensions.columns_u32();
            let height = cell_height as u32 * dimensions.lines_u32();

            let new_viewport_size = Size {
                width: Pixels(width + 2 * config.padding().x as u32),
                height: Pixels(height + 2 * config.padding().y as u32),
            };

            window.set_inner_size(&new_viewport_size);
            renderer.resize(new_viewport_size.width.0 as _, new_viewport_size.height.0 as _);
            viewport_size = new_viewport_size
        }

>>>>>>> 475ebecf
        info!("Cell Size: ({} x {})", cell_width, cell_height);

        let size_info = SizeInfo {
            width: viewport_size.width.0 as f32,
            height: viewport_size.height.0 as f32,
            cell_width: cell_width as f32,
            cell_height: cell_height as f32,
            padding_x: config.padding().x.floor(),
            padding_y: config.padding().y.floor(),
        };

        // Channel for resize events
        //
        // macOS has a callback for getting resize events, the channel is used
        // to queue resize events until the next draw call. Unfortunately, it
        // seems that the event loop is blocked until the window is done
        // resizing. If any drawing were to happen during a resize, it would
        // need to be in the callback.
        let (tx, rx) = mpsc::channel();

        // Clear screen
        let background_color = config.colors().primary.background;
        renderer.with_api(
            config,
            &size_info,
            0., /* visual bell intensity */
            |api| {
                api.clear(background_color);
            },
        );

        Ok(Display {
            window: window,
            renderer: renderer,
            glyph_cache: glyph_cache,
            render_timer: render_timer,
            tx: tx,
            rx: rx,
            meter: Meter::new(),
            font_size: font::Size::new(0.),
            size_info: size_info,
            last_background_color: background_color,
        })
    }

<<<<<<< HEAD
    fn new_glyph_cache(
        window: &Window,
        renderer: &mut QuadRenderer,
        config: &Config,
        font_size_delta: i8,
    ) -> Result<(GlyphCache, f32, f32), Error> {
        let font = config
            .font()
            .clone()
            .with_size_delta(font_size_delta as f32);
=======
    fn new_glyph_cache(window : &Window, renderer : &mut QuadRenderer, config: &Config)
        -> Result<(GlyphCache, f32, f32), Error>
    {
        let font = config.font().clone();
>>>>>>> 475ebecf
        let dpr = window.hidpi_factor();
        let rasterizer = font::Rasterizer::new(dpr, config.use_thin_strokes())?;

        // Initialize glyph cache
        let glyph_cache = {
            info!("Initializing glyph cache");
            let init_start = ::std::time::Instant::now();

            let cache =
                renderer.with_loader(|mut api| GlyphCache::new(rasterizer, &font, &mut api))?;

            let stop = init_start.elapsed();
            let stop_f = stop.as_secs() as f64 + f64::from(stop.subsec_nanos()) / 1_000_000_000f64;
            info!("Finished initializing glyph cache in {}", stop_f);

            cache
        };

        // Need font metrics to resize the window properly. This suggests to me the
        // font metrics should be computed before creating the window in the first
        // place so that a resize is not needed.
<<<<<<< HEAD
        let metrics = glyph_cache.font_metrics(font.size);
        let cell_width = (metrics.average_advance + font.offset().x as f64) as u32;
        let cell_height = (metrics.line_height + font.offset().y as f64) as u32;
        return Ok((glyph_cache, cell_width as f32, cell_height as f32));
=======
        let metrics = glyph_cache.font_metrics();
        let cell_width = (metrics.average_advance + f64::from(font.offset().x)) as u32;
        let cell_height = (metrics.line_height + f64::from(font.offset().y)) as u32;

        Ok((glyph_cache, cell_width as f32, cell_height as f32))
>>>>>>> 475ebecf
    }

    pub fn update_glyph_cache(&mut self, config: &Config) {
        let cache = &mut self.glyph_cache;
        let size = self.font_size;
        self.renderer.with_loader(|mut api| {
            let _ = cache.update_font_size(config.font(), size, &mut api);
        });

<<<<<<< HEAD
        let metrics = cache.font_metrics(
            config
                .font()
                .clone()
                .with_size_delta(font_size_delta as f32)
                .size,
        );
        self.size_info.cell_width =
            ((metrics.average_advance + config.font().offset().x as f64) as f32).floor();
        self.size_info.cell_height =
            ((metrics.line_height + config.font().offset().y as f64) as f32).floor();
=======
        let metrics = cache.font_metrics();
        self.size_info.cell_width = ((metrics.average_advance + f64::from(config.font().offset().x)) as f32).floor();
        self.size_info.cell_height = ((metrics.line_height + f64::from(config.font().offset().y)) as f32).floor();
>>>>>>> 475ebecf
    }

    #[inline]
    pub fn resize_channel(&self) -> mpsc::Sender<(u32, u32)> {
        self.tx.clone()
    }

    pub fn window(&mut self) -> &mut Window {
        &mut self.window
    }

    /// Process pending resize events
    pub fn handle_resize(
        &mut self,
        terminal: &mut MutexGuard<Term>,
        config: &Config,
        items: &mut [&mut OnResize],
    ) {
        // Resize events new_size and are handled outside the poll_events
        // iterator. This has the effect of coalescing multiple resize
        // events into one.
        let mut new_size = None;

        // Take most recent resize event, if any
        while let Ok(sz) = self.rx.try_recv() {
            new_size = Some(sz);
        }

        // Font size modification detected
        if terminal.font_size != self.font_size {
            self.font_size = terminal.font_size;
            self.update_glyph_cache(config);

            if new_size == None {
                // Force a resize to refresh things
                new_size = Some((self.size_info.width as u32, self.size_info.height as u32));
            }
        }

        // Receive any resize events; only call gl::Viewport on last
        // available
        if let Some((w, h)) = new_size.take() {
            self.size_info.width = w as f32;
            self.size_info.height = h as f32;

            let size = &self.size_info;
            terminal.resize(size);

            for item in items {
                item.on_resize(size)
            }

            self.window.resize(w, h);
            self.renderer.resize(w as i32, h as i32);
        }
    }

    /// Draw the screen
    ///
    /// A reference to Term whose state is being drawn must be provided.
    ///
    /// This call may block if vsync is enabled
    pub fn draw(
        &mut self,
        mut terminal: MutexGuard<Term>,
        config: &Config,
        selection: Option<&Selection>,
    ) {
        // Clear dirty flag
        terminal.dirty = !terminal.visual_bell.completed();

        if let Some(title) = terminal.get_next_title() {
            self.window.set_title(&title);
        }

        if let Some(mouse_cursor) = terminal.get_next_mouse_cursor() {
            self.window.set_mouse_cursor(mouse_cursor);
        }

        if let Some(is_urgent) = terminal.next_is_urgent.take() {
            // We don't need to set the urgent flag if we already have the
            // user's attention.
            if !is_urgent || !self.window.is_focused {
                self.window.set_urgent(is_urgent);
            }
        }

        let size_info = *terminal.size_info();
        let visual_bell_intensity = terminal.visual_bell.intensity();

        let background_color = terminal.background_color();
        let background_color_changed = background_color != self.last_background_color;
        self.last_background_color = background_color;

        {
            let glyph_cache = &mut self.glyph_cache;

            // Draw grid
            {
                let _sampler = self.meter.sampler();

                // Make a copy of size_info since the closure passed here
                // borrows terminal mutably
                //
                // TODO I wonder if the renderable cells iter could avoid the
                // mutable borrow
<<<<<<< HEAD
                self.renderer
                    .with_api(config, &size_info, visual_bell_intensity, |mut api| {
                        // Clear screen to update whole background with new color
                        if background_color_changed {
                            api.clear(background_color);
                        }

                        // Draw the grid
                        api.render_cells(terminal.renderable_cells(config, selection), glyph_cache);
                    });
=======
                let window_focused = self.window.is_focused;
                self.renderer.with_api(config, &size_info, visual_bell_intensity, |mut api| {
                    // Clear screen to update whole background with new color
                    if background_color_changed {
                        api.clear(background_color);
                    }

                    // Draw the grid
                    api.render_cells(
                        terminal.renderable_cells(config, selection, window_focused),
                        glyph_cache,
                    );
                });
>>>>>>> 475ebecf
            }

            // Draw render timer
            if self.render_timer {
                let timing = format!("{:.3} usec", self.meter.average());
                let color = Rgb {
                    r: 0xd5,
                    g: 0x4e,
                    b: 0x53,
                };
                self.renderer
                    .with_api(config, &size_info, visual_bell_intensity, |mut api| {
                        api.render_string(&timing[..], glyph_cache, color);
                    });
            }
        }

        // Unlock the terminal mutex; following call to swap_buffers() may block
        drop(terminal);
        self.window.swap_buffers().expect("swap buffers");

        // Clear after swap_buffers when terminal mutex isn't held. Mesa for
        // some reason takes a long time to call glClear(). The driver descends
        // into xcb_connect_to_fd() which ends up calling __poll_nocancel()
        // which blocks for a while.
        //
        // By keeping this outside of the critical region, the Mesa bug is
        // worked around to some extent. Since this doesn't actually address the
        // issue of glClear being slow, less time is available for input
        // handling and rendering.
        self.renderer
            .with_api(config, &size_info, visual_bell_intensity, |api| {
                api.clear(background_color);
            });
    }

    pub fn get_window_id(&self) -> Option<usize> {
        self.window.get_window_id()
    }

    /// Adjust the XIM editor position according to the new location of the cursor
    pub fn update_ime_position(&mut self, terminal: &Term) {
        use index::{Column, Line, Point};
        use term::SizeInfo;
        let Point {
            line: Line(row),
            col: Column(col),
        } = terminal.cursor().point;
        let SizeInfo {
            cell_width: cw,
            cell_height: ch,
            padding_x: px,
            padding_y: py,
            ..
        } = *terminal.size_info();
        let nspot_y = (py + (row + 1) as f32 * ch) as i16;
        let nspot_x = (px + col as f32 * cw) as i16;
        self.window().send_xim_spot(nspot_x, nspot_y);
    }
}<|MERGE_RESOLUTION|>--- conflicted
+++ resolved
@@ -137,12 +137,7 @@
         let mut window = Window::new(&options.title, config.window())?;
 
         // get window properties for initializing the other subsystems
-<<<<<<< HEAD
-        let size = window
-            .inner_size_pixels()
-=======
         let mut viewport_size = window.inner_size_pixels()
->>>>>>> 475ebecf
             .expect("glutin returns window size");
         let dpr = window.hidpi_factor();
 
@@ -154,25 +149,6 @@
         let (glyph_cache, cell_width, cell_height) =
             Self::new_glyph_cache(&window, &mut renderer, config)?;
 
-
-<<<<<<< HEAD
-        // Resize window to specified dimensions
-        let dimensions = options.dimensions().unwrap_or_else(|| config.dimensions());
-        let width = cell_width as u32 * dimensions.columns_u32();
-        let height = cell_height as u32 * dimensions.lines_u32();
-        let size = Size {
-            width: Pixels(width),
-            height: Pixels(height),
-        };
-        info!("set_inner_size: {}", size);
-
-        let viewport_size = Size {
-            width: Pixels(width + 2 * config.padding().x as u32),
-            height: Pixels(height + 2 * config.padding().y as u32),
-        };
-        window.set_inner_size(&viewport_size);
-        renderer.resize(viewport_size.width.0 as _, viewport_size.height.0 as _);
-=======
         let dimensions = options.dimensions()
             .unwrap_or_else(|| config.dimensions());
 
@@ -191,7 +167,6 @@
             viewport_size = new_viewport_size
         }
 
->>>>>>> 475ebecf
         info!("Cell Size: ({} x {})", cell_width, cell_height);
 
         let size_info = SizeInfo {
@@ -237,23 +212,10 @@
         })
     }
 
-<<<<<<< HEAD
-    fn new_glyph_cache(
-        window: &Window,
-        renderer: &mut QuadRenderer,
-        config: &Config,
-        font_size_delta: i8,
-    ) -> Result<(GlyphCache, f32, f32), Error> {
-        let font = config
-            .font()
-            .clone()
-            .with_size_delta(font_size_delta as f32);
-=======
     fn new_glyph_cache(window : &Window, renderer : &mut QuadRenderer, config: &Config)
         -> Result<(GlyphCache, f32, f32), Error>
     {
         let font = config.font().clone();
->>>>>>> 475ebecf
         let dpr = window.hidpi_factor();
         let rasterizer = font::Rasterizer::new(dpr, config.use_thin_strokes())?;
 
@@ -275,18 +237,12 @@
         // Need font metrics to resize the window properly. This suggests to me the
         // font metrics should be computed before creating the window in the first
         // place so that a resize is not needed.
-<<<<<<< HEAD
         let metrics = glyph_cache.font_metrics(font.size);
-        let cell_width = (metrics.average_advance + font.offset().x as f64) as u32;
-        let cell_height = (metrics.line_height + font.offset().y as f64) as u32;
-        return Ok((glyph_cache, cell_width as f32, cell_height as f32));
-=======
-        let metrics = glyph_cache.font_metrics();
         let cell_width = (metrics.average_advance + f64::from(font.offset().x)) as u32;
         let cell_height = (metrics.line_height + f64::from(font.offset().y)) as u32;
 
         Ok((glyph_cache, cell_width as f32, cell_height as f32))
->>>>>>> 475ebecf
+
     }
 
     pub fn update_glyph_cache(&mut self, config: &Config) {
@@ -296,23 +252,9 @@
             let _ = cache.update_font_size(config.font(), size, &mut api);
         });
 
-<<<<<<< HEAD
-        let metrics = cache.font_metrics(
-            config
-                .font()
-                .clone()
-                .with_size_delta(font_size_delta as f32)
-                .size,
-        );
-        self.size_info.cell_width =
-            ((metrics.average_advance + config.font().offset().x as f64) as f32).floor();
-        self.size_info.cell_height =
-            ((metrics.line_height + config.font().offset().y as f64) as f32).floor();
-=======
-        let metrics = cache.font_metrics();
+        let metrics = cache.font_metrics(size);
         self.size_info.cell_width = ((metrics.average_advance + f64::from(config.font().offset().x)) as f32).floor();
         self.size_info.cell_height = ((metrics.line_height + f64::from(config.font().offset().y)) as f32).floor();
->>>>>>> 475ebecf
     }
 
     #[inline]
@@ -419,18 +361,6 @@
                 //
                 // TODO I wonder if the renderable cells iter could avoid the
                 // mutable borrow
-<<<<<<< HEAD
-                self.renderer
-                    .with_api(config, &size_info, visual_bell_intensity, |mut api| {
-                        // Clear screen to update whole background with new color
-                        if background_color_changed {
-                            api.clear(background_color);
-                        }
-
-                        // Draw the grid
-                        api.render_cells(terminal.renderable_cells(config, selection), glyph_cache);
-                    });
-=======
                 let window_focused = self.window.is_focused;
                 self.renderer.with_api(config, &size_info, visual_bell_intensity, |mut api| {
                     // Clear screen to update whole background with new color
@@ -444,7 +374,6 @@
                         glyph_cache,
                     );
                 });
->>>>>>> 475ebecf
             }
 
             // Draw render timer
