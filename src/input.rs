--- conflicted
+++ resolved
@@ -760,11 +760,8 @@
                 state: ElementState::Pressed,
                 button: MouseButton::Left,
                 device_id: unsafe { ::std::mem::transmute_copy(&0) },
-<<<<<<< HEAD
                 modifiers: ModifiersState::default(),
-=======
-                modifiers: Default::default(),
->>>>>>> 56bae0cd
+
             },
             window_id: unsafe { ::std::mem::transmute_copy(&0) },
         },
@@ -780,11 +777,7 @@
                 state: ElementState::Pressed,
                 button: MouseButton::Left,
                 device_id: unsafe { ::std::mem::transmute_copy(&0) },
-<<<<<<< HEAD
                 modifiers: ModifiersState::default(),
-=======
-                modifiers: Default::default(),
->>>>>>> 56bae0cd
             },
             window_id: unsafe { ::std::mem::transmute_copy(&0) },
         },
@@ -800,11 +793,7 @@
                 state: ElementState::Pressed,
                 button: MouseButton::Left,
                 device_id: unsafe { ::std::mem::transmute_copy(&0) },
-<<<<<<< HEAD
                 modifiers: ModifiersState::default(),
-=======
-                modifiers: Default::default(),
->>>>>>> 56bae0cd
             },
             window_id: unsafe { ::std::mem::transmute_copy(&0) },
         },
