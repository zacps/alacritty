--- conflicted
+++ resolved
@@ -35,18 +35,16 @@
           target_os = "openbsd"))]
 extern crate x11_dl;
 
-<<<<<<< HEAD
+
 #[cfg(windows)]
 extern crate mio_named_pipes;
 #[cfg(windows)]
 extern crate winapi;
 #[cfg(windows)]
 extern crate winpty;
-=======
 #[cfg(target_os = "macos")]
 #[macro_use]
 extern crate objc;
->>>>>>> 475ebecf
 
 extern crate arraydeque;
 extern crate cgmath;
@@ -117,15 +115,9 @@
 
     fn mul(self, rhs: f32) -> Rgb {
         let result = Rgb {
-<<<<<<< HEAD
-            r: (self.r as f32 * rhs).max(0.0).min(255.0) as u8,
-            g: (self.g as f32 * rhs).max(0.0).min(255.0) as u8,
-            b: (self.b as f32 * rhs).max(0.0).min(255.0) as u8,
-=======
             r: (f32::from(self.r) * rhs).max(0.0).min(255.0) as u8,
             g: (f32::from(self.g) * rhs).max(0.0).min(255.0) as u8,
             b: (f32::from(self.b) * rhs).max(0.0).min(255.0) as u8
->>>>>>> 475ebecf
         };
 
         trace!("Scaling RGB by {} from {:?} to {:?}", rhs, self, result);
