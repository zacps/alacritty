--- conflicted
+++ resolved
@@ -180,14 +180,10 @@
         // Need to load at least one glyph for the face before calling metrics.
         // The glyph requested here ('m' at the time of writing) has no special
         // meaning.
-<<<<<<< HEAD
-        rasterizer.get_glyph(&GlyphKey { font_key: regular, c: 'm', size: font.size() })?;
+        rasterizer.get_glyph(GlyphKey { font_key: regular, c: 'm', size: font.size() })?;
         #[cfg(windows)]
         let metrics = rasterizer.metrics(regular, font.size())?;
         #[cfg(not(windows))]
-=======
-        rasterizer.get_glyph(GlyphKey { font_key: regular, c: 'm', size: font.size() })?;
->>>>>>> 985ba306
         let metrics = rasterizer.metrics(regular)?;
 
         let mut cache = GlyphCache {
@@ -282,14 +278,8 @@
             .expect("metrics load since font is loaded at glyph cache creation")
     }
 
-<<<<<<< HEAD
-    pub fn get<'a, L>(&'a mut self, glyph_key: &GlyphKey, loader: &mut L) -> &'a Glyph
-    where
-        L: LoadGlyph,
-=======
     pub fn get<'a, L>(&'a mut self, glyph_key: GlyphKey, loader: &mut L) -> &'a Glyph
         where L: LoadGlyph
->>>>>>> 985ba306
     {
         let glyph_offset = self.glyph_offset;
         let rasterizer = &mut self.rasterizer;
@@ -321,18 +311,11 @@
         let font = font.to_owned().with_size(size);
         info!("Font size changed: {:?}", font.size);
         let (regular, bold, italic) = Self::compute_font_keys(&font, &mut self.rasterizer)?;
-<<<<<<< HEAD
-        self.rasterizer.get_glyph(&GlyphKey {
-            font_key: regular,
-            c: 'm',
-            size: font.size(),
-        })?;
+      
+        self.rasterizer.get_glyph(GlyphKey { font_key: regular, c: 'm', size: font.size() })?;
         #[cfg(windows)]
         let metrics = self.rasterizer.metrics(regular, size)?;
         #[cfg(not(windows))]
-=======
-        self.rasterizer.get_glyph(GlyphKey { font_key: regular, c: 'm', size: font.size() })?;
->>>>>>> 985ba306
         let metrics = self.rasterizer.metrics(regular)?;
 
         self.font_size = font.size;
