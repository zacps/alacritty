--- conflicted
+++ resolved
@@ -153,11 +153,7 @@
     (master, slave)
 }
 
-<<<<<<< HEAD
-#[cfg(any(target_os = "macos", target_os = "freebsd"))]
-=======
 #[cfg(any(target_os = "macos",target_os = "freebsd",target_os = "openbsd"))]
->>>>>>> 66acf1e0
 fn openpty(rows: u8, cols: u8) -> (c_int, c_int) {
     let mut master: c_int = 0;
     let mut slave: c_int = 0;
@@ -263,7 +259,6 @@
 }
 
 /// Create a new tty and return a handle to interact with it.
-<<<<<<< HEAD
 ///
 /// On windows this starts the winpty agent to interact with the console
 #[cfg(not(windows))]
@@ -273,9 +268,6 @@
     size: T,
     window_id: Option<usize>,
 ) -> Pty {
-=======
-pub fn new<T: ToWinsize>(config: &Config, options: &Options, size: &T, window_id: Option<usize>) -> Pty {
->>>>>>> 66acf1e0
     let win = size.to_winsize();
     let mut buf = [0; 1024];
     let pw = get_pw_entry(&mut buf);
@@ -492,13 +484,9 @@
     ///
     /// Tells the kernel that the window size changed with the new pixel
     /// dimensions and line/column counts.
-<<<<<<< HEAD
     ///
     /// On windows only line/column counts are used.
     pub fn resize<T: ToWinsize>(&self, size: T) {
-=======
-    pub fn resize<T: ToWinsize>(&self, size: &T) {
->>>>>>> 66acf1e0
         let win = size.to_winsize();
 
         let res = unsafe { libc::ioctl(self.fd, libc::TIOCSWINSZ, &win as *const _) };
