// Copyright 2016 Joe Wilm, The Alacritty Project Contributors
//
// Licensed under the Apache License, Version 2.0 (the "License");
// you may not use this file except in compliance with the License.
// You may obtain a copy of the License at
//
//     http://www.apache.org/licenses/LICENSE-2.0
//
// Unless required by applicable law or agreed to in writing, software
// distributed under the License is distributed on an "AS IS" BASIS,
// WITHOUT WARRANTIES OR CONDITIONS OF ANY KIND, either express or implied.
// See the License for the specific language governing permissions and
// limitations under the License.
//
//! tty related functionality

use term::SizeInfo;
use display::OnResize;
use config::{Config, Shell};
use cli::Options;
use mio;
use std::ptr;
use std::os::raw::c_void;

#[cfg(windows)]
use winapi::um::synchapi::WaitForSingleObject;
#[cfg(windows)]
use winapi::um::winbase::{WAIT_OBJECT_0, FILE_FLAG_OVERLAPPED};
#[cfg(windows)]
use winapi::shared::winerror::WAIT_TIMEOUT;
#[cfg(windows)]
use mio_named_pipes::NamedPipe;
#[cfg(windows)]
use winpty::{ConfigFlags, MouseMode, SpawnConfig, SpawnFlags, Winpty};
#[cfg(windows)]
use winpty::Config as WinptyConfig;
#[cfg(windows)]
use std::io;
#[cfg(windows)]
use std::os::windows::io::{FromRawHandle, IntoRawHandle};
#[cfg(windows)]
use std::fs::OpenOptions;
#[cfg(windows)]
use std::os::windows::fs::OpenOptionsExt;
#[cfg(windows)]
use mio::Evented;
#[cfg(windows)]
use std::env;
#[cfg(windows)]
use std::cell::UnsafeCell;

#[cfg(not(windows))]
use std::os::unix::io::FromRawFd;
#[cfg(not(windows))]
use std::fs::File;
#[cfg(not(windows))]
use std::os::unix::process::CommandExt;
#[cfg(not(windows))]
use libc::{self, c_int, pid_t, winsize, SIGCHLD, TIOCSCTTY, WNOHANG};
#[cfg(not(windows))]
use std::process::{Command, Stdio};
#[cfg(not(windows))]
use std::ffi::CStr;

// How long the agent should wait for any RPC request
// This is a placeholder value until we see how often long responses happen
#[cfg(windows)]
const AGENT_TIMEOUT: u32 = 10000;

/// Process ID of child process
///
/// Necessary to put this in static storage for `sigchld` to have access
#[cfg(not(windows))]
static mut PID: pid_t = 0;

// Handle to the winpty agent process. Required so we know when it closes.
static mut HANDLE: *mut c_void = ptr::null_mut();

/// Exit flag
///
/// Calling exit() in the SIGCHLD handler sometimes causes opengl to deadlock,
/// and the process hangs. Instead, this flag is set, and its status can be
/// checked via `process_should_exit`.
#[cfg(not(windows))]
static mut SHOULD_EXIT: bool = false;

#[cfg(not(windows))]
extern "C" fn sigchld(_a: c_int) {
    let mut status: c_int = 0;
    unsafe {
        let p = libc::waitpid(PID, &mut status, WNOHANG);
        if p < 0 {
            die!("Waiting for pid {} failed: {}\n", PID, errno());
        }

        if PID == p {
            SHOULD_EXIT = true;
        }
    }
}

#[cfg(not(windows))]
pub fn process_should_exit() -> bool {
    unsafe { SHOULD_EXIT }
}

#[cfg(windows)]
pub fn process_should_exit() -> bool {
    unsafe {
        match WaitForSingleObject(HANDLE, 0) {
            // Process has exited
            WAIT_OBJECT_0 => {
                info!("wait_object_0");
                true
            }
            // Reached timeout of 0, process has not exited
            WAIT_TIMEOUT => false,
            // Error checking process, winpty gave us a bad agent handle?
            _ => {
                info!("Bad exit: {}", ::std::io::Error::last_os_error());
                true
            }
        }
    }
}

/// Get the current value of errno
#[cfg(not(windows))]
fn errno() -> c_int {
    ::errno::errno().0
}

/// Get raw fds for master/slave ends of a new pty
#[cfg(target_os = "linux")]
fn openpty(rows: u8, cols: u8) -> (c_int, c_int) {
    let mut master: c_int = 0;
    let mut slave: c_int = 0;

    let win = winsize {
        ws_row: libc::c_ushort::from(rows),
        ws_col: libc::c_ushort::from(cols),
        ws_xpixel: 0,
        ws_ypixel: 0,
    };

    let res = unsafe { libc::openpty(&mut master, &mut slave, ptr::null_mut(), ptr::null(), &win) };

    if res < 0 {
        die!("openpty failed");
    }

    (master, slave)
}

#[cfg(any(target_os = "macos", target_os = "freebsd"))]
fn openpty(rows: u8, cols: u8) -> (c_int, c_int) {
    let mut master: c_int = 0;
    let mut slave: c_int = 0;

    let mut win = winsize {
        ws_row: libc::c_ushort::from(rows),
        ws_col: libc::c_ushort::from(cols),
        ws_xpixel: 0,
        ws_ypixel: 0,
    };

    let res = unsafe {
        libc::openpty(
            &mut master,
            &mut slave,
            ptr::null_mut(),
            ptr::null_mut(),
            &mut win,
        )
    };

    if res < 0 {
        die!("openpty failed");
    }

    (master, slave)
}

/// Really only needed on BSD, but should be fine elsewhere
#[cfg(not(windows))]
fn set_controlling_terminal(fd: c_int) {
<<<<<<< HEAD
    let res = unsafe { libc::ioctl(fd, TIOCSCTTY as _, 0) };
=======
    let res = unsafe {
        // TIOSCTTY changes based on platform and the `ioctl` call is different
        // based on architecture (32/64). So a generic cast is used to make sure
        // there are no issues. To allow such a generic cast the clippy warning
        // is disabled.
        #[cfg_attr(feature = "clippy", allow(cast_lossless))]
        libc::ioctl(fd, TIOCSCTTY as _, 0)
    };
>>>>>>> 475ebecf

    if res < 0 {
        die!("ioctl TIOCSCTTY failed: {}", errno());
    }
}

#[cfg(not(windows))]
#[derive(Debug)]
struct Passwd<'a> {
    name: &'a str,
    passwd: &'a str,
    uid: libc::uid_t,
    gid: libc::gid_t,
    gecos: &'a str,
    dir: &'a str,
    shell: &'a str,
}

/// Return a Passwd struct with pointers into the provided buf
///
/// # Unsafety
///
/// If `buf` is changed while `Passwd` is alive, bad thing will almost certainly happen.
#[cfg(not(windows))]
fn get_pw_entry(buf: &mut [i8; 1024]) -> Passwd {
    // Create zeroed passwd struct
    let mut entry: libc::passwd = unsafe { ::std::mem::uninitialized() };

    let mut res: *mut libc::passwd = ptr::null_mut();

    // Try and read the pw file.
    let uid = unsafe { libc::getuid() };
    let status = unsafe {
        libc::getpwuid_r(
            uid,
            &mut entry,
            buf.as_mut_ptr() as *mut _,
            buf.len(),
            &mut res,
        )
    };

    if status < 0 {
        die!("getpwuid_r failed");
    }

    if res.is_null() {
        die!("pw not found");
    }

    // sanity check
    assert_eq!(entry.pw_uid, uid);

    // Build a borrowed Passwd struct
    Passwd {
        name: unsafe { CStr::from_ptr(entry.pw_name).to_str().unwrap() },
        passwd: unsafe { CStr::from_ptr(entry.pw_passwd).to_str().unwrap() },
        uid: entry.pw_uid,
        gid: entry.pw_gid,
        gecos: unsafe { CStr::from_ptr(entry.pw_gecos).to_str().unwrap() },
        dir: unsafe { CStr::from_ptr(entry.pw_dir).to_str().unwrap() },
        shell: unsafe { CStr::from_ptr(entry.pw_shell).to_str().unwrap() },
    }
}

/// Create a new tty and return a handle to interact with it.
<<<<<<< HEAD
///
/// On windows this starts the winpty agent to interact with the console
#[cfg(not(windows))]
pub fn new<T: ToWinsize>(
    config: &Config,
    options: &Options,
    size: T,
    window_id: Option<usize>,
) -> Pty {
=======
pub fn new<T: ToWinsize>(config: &Config, options: &Options, size: &T, window_id: Option<usize>) -> Pty {
>>>>>>> 475ebecf
    let win = size.to_winsize();
    let mut buf = [0; 1024];
    let pw = get_pw_entry(&mut buf);

    let (master, slave) = openpty(win.ws_row as _, win.ws_col as _);

    let default_shell = &Shell::new(pw.shell);
    let shell = config.shell().unwrap_or(default_shell);

    let initial_command = options.command().unwrap_or(shell);

    let mut builder = Command::new(initial_command.program());
    for arg in initial_command.args() {
        builder.arg(arg);
    }

    // Setup child stdin/stdout/stderr as slave fd of pty
    // Ownership of fd is transferred to the Stdio structs and will be closed by them at the end of
    // this scope. (It is not an issue that the fd is closed three times since File::drop ignores
    // error on libc::close.)
    builder.stdin(unsafe { Stdio::from_raw_fd(slave) });
    builder.stderr(unsafe { Stdio::from_raw_fd(slave) });
    builder.stdout(unsafe { Stdio::from_raw_fd(slave) });

    // Setup environment
    builder.env("LOGNAME", pw.name);
    builder.env("USER", pw.name);
    builder.env("SHELL", shell.program());
    builder.env("HOME", pw.dir);
    builder.env("TERM", "xterm-256color"); // default term until we can supply our own
    if let Some(window_id) = window_id {
        builder.env("WINDOWID", format!("{}", window_id));
    }
    for (key, value) in config.env().iter() {
        builder.env(key, value);
    }

    builder.before_exec(move || {
        // Create a new process group
        unsafe {
            let err = libc::setsid();
            if err == -1 {
                die!("Failed to set session id: {}", errno());
            }
        }

        set_controlling_terminal(slave);

        // No longer need slave/master fds
        unsafe {
            libc::close(slave);
            libc::close(master);
        }

        unsafe {
            libc::signal(libc::SIGCHLD, libc::SIG_DFL);
            libc::signal(libc::SIGHUP, libc::SIG_DFL);
            libc::signal(libc::SIGINT, libc::SIG_DFL);
            libc::signal(libc::SIGQUIT, libc::SIG_DFL);
            libc::signal(libc::SIGTERM, libc::SIG_DFL);
            libc::signal(libc::SIGALRM, libc::SIG_DFL);
        }
        Ok(())
    });

    // Handle set working directory option
    if let Some(ref dir) = options.working_dir {
        builder.current_dir(dir.as_path());
    }

    match builder.spawn() {
        Ok(child) => {
            unsafe {
                // Set PID for SIGCHLD handler
                PID = child.id() as _;

                // Handle SIGCHLD
                libc::signal(SIGCHLD, sigchld as _);
            }
            unsafe {
                // Maybe this should be done outside of this function so nonblocking
                // isn't forced upon consumers. Although maybe it should be?
                set_nonblocking(master);
            }

            let pty = Pty { fd: master };
            pty.resize(size);
            pty
        }
        Err(err) => {
            die!("Command::spawn() failed: {}", err);
        }
    }
}
#[cfg(windows)]
pub fn new<'a>(
    config: &Config,
    options: &Options,
    size: SizeInfo,
    _window_id: Option<usize>,
) -> Pty<'a, NamedPipe, NamedPipe> {
    // Create config
    let mut wconfig = WinptyConfig::new(ConfigFlags::empty()).unwrap();

    wconfig.set_initial_size(size.cols().0 as i32, size.lines().0 as i32);
    wconfig.set_mouse_mode(MouseMode::Auto);
    wconfig.set_agent_timeout(AGENT_TIMEOUT);

    // Start agent
    let mut winpty = Winpty::open(&wconfig).unwrap();
    let (conin, conout) = (winpty.conin_name(), winpty.conout_name());

    // Get process commandline
    let default_shell = &Shell::new(env::var("COMSPEC").unwrap_or("cmd".into()));
    let shell = config.shell().unwrap_or(default_shell);
    let initial_command = options.command().unwrap_or(shell);
    let mut cmdline = initial_command.args().to_vec();
    cmdline.insert(0, initial_command.program().into());

    // Spawn process
    let spawnconfig = SpawnConfig::new(
        // This may be problematic if we can't tell immediately when the process shut down
        SpawnFlags::AUTO_SHUTDOWN | SpawnFlags::EXIT_AFTER_SHUTDOWN,
        None, // appname
        Some(&cmdline.join(" ")),
        None, // cwd
        None, // Env
    ).unwrap();

    let default_opts = &mut OpenOptions::new();
    default_opts
        .share_mode(0)
        .custom_flags(FILE_FLAG_OVERLAPPED);

    let (conout_pipe, conin_pipe);
    unsafe {
        conout_pipe = NamedPipe::from_raw_handle(
            default_opts
                .clone()
                .read(true)
                .open(conout)
                .unwrap()
                .into_raw_handle(),
        );
        conin_pipe = NamedPipe::from_raw_handle(
            default_opts
                .clone()
                .write(true)
                .open(conin)
                .unwrap()
                .into_raw_handle(),
        );
    };

    if let Some(err) = conout_pipe.connect().err() {
        if err.kind() != io::ErrorKind::WouldBlock {
            panic!(err);
        }
    }
    assert!(conout_pipe.take_error().unwrap().is_none());

    if let Some(err) = conin_pipe.connect().err() {
        if err.kind() != io::ErrorKind::WouldBlock {
            panic!(err);
        }
    }
    assert!(conin_pipe.take_error().unwrap().is_none());

    winpty.spawn(&spawnconfig, None, None).unwrap(); // Process handle, thread handle

    unsafe {
        HANDLE = winpty.raw_handle();
    }

    Pty {
        winpty: UnsafeCell::new(winpty),
        conout: conout_pipe,
        conin: conin_pipe,
        // Placeholder tokens that are overwritten
        read_token: 0.into(),
        write_token: 0.into(),
    }
}

#[cfg(not(windows))]
pub struct Pty {
    fd: c_int,
}
#[cfg(windows)]
pub struct Pty<'a, R: io::Read + Evented + Send, W: io::Write + Evented + Send> {
    // TODO: Provide methods for accessing this safely
    pub winpty: UnsafeCell<Winpty<'a>>,

    conout: R,
    conin: W,
    read_token: mio::Token,
    write_token: mio::Token,
}

#[cfg(not(windows))]
impl Pty {
    /// Get reader for the TTY
    ///
    /// XXX File is a bad abstraction here; it closes the fd on drop
    pub fn reader(&self) -> File {
        unsafe { File::from_raw_fd(self.fd) }
    }

    /// Resize the pty
    ///
    /// Tells the kernel that the window size changed with the new pixel
    /// dimensions and line/column counts.
<<<<<<< HEAD
    ///
    /// On windows only line/column counts are used.
    pub fn resize<T: ToWinsize>(&self, size: T) {
=======
    pub fn resize<T: ToWinsize>(&self, size: &T) {
>>>>>>> 475ebecf
        let win = size.to_winsize();

        let res = unsafe { libc::ioctl(self.fd, libc::TIOCSWINSZ, &win as *const _) };

        if res < 0 {
            die!("ioctl TIOCSWINSZ failed: {}", errno());
        }
    }
}
#[cfg(windows)]
impl<'a> EventedRW<NamedPipe, NamedPipe> for Pty<'a, NamedPipe, NamedPipe> {
    fn register(
        &mut self,
        poll: &mio::Poll,
        token: &mut Iterator<Item = &usize>,
        interest: mio::Ready,
        poll_opts: mio::PollOpt,
    ) {
        self.read_token = (*token.next().unwrap()).into();
        self.write_token = (*token.next().unwrap()).into();
        if interest.is_readable() {
            poll.register(
                &self.conout,
                self.read_token,
                mio::Ready::readable(),
                poll_opts,
            ).unwrap();
        } else {
            poll.register(
                &self.conout,
                self.read_token,
                mio::Ready::empty(),
                poll_opts,
            ).unwrap();
        }
        if interest.is_writable() {
            poll.register(
                &self.conin,
                self.write_token,
                mio::Ready::writable(),
                poll_opts,
            ).unwrap();
        } else {
            poll.register(
                &self.conin,
                self.write_token,
                mio::Ready::empty(),
                poll_opts,
            ).unwrap();
        }
    }
    fn reregister(&mut self, poll: &mio::Poll, interest: mio::Ready, poll_opts: mio::PollOpt) {
        if interest.is_readable() {
            poll.reregister(
                &self.conout,
                self.read_token,
                mio::Ready::readable(),
                poll_opts,
            ).unwrap();
        } else {
            poll.reregister(
                &self.conout,
                self.write_token,
                mio::Ready::empty(),
                poll_opts,
            ).unwrap();
        }
        if interest.is_writable() {
            poll.reregister(
                &self.conin,
                self.write_token,
                mio::Ready::writable(),
                poll_opts,
            ).unwrap();
        } else {
            poll.reregister(
                &self.conin,
                self.write_token,
                mio::Ready::empty(),
                poll_opts,
            ).unwrap();
        }
    }
    fn deregister(&mut self, poll: &mio::Poll) {
        poll.deregister(&self.conout).unwrap();
        poll.deregister(&self.conin).unwrap();
    }

    fn reader(&mut self) -> &mut NamedPipe {
        &mut self.conout
    }
    fn read_token(&self) -> mio::Token {
        self.read_token
    }
    fn writer(&mut self) -> &mut NamedPipe {
        &mut self.conin
    }
    fn write_token(&self) -> mio::Token {
        self.write_token
    }
}
// TODO:
#[cfg(not(windows))]
impl PTY<RawFd, RawFd> for Pty {
    fn register(&mut self, poll: mio::Poll, interest: mio::Ready) {}
    fn reregister(&mut self, poll: mio::Poll, interest: mio::Ready) {}
    fn deregister(&mut self, poll: mio::Poll) {}

    fn reader(&mut self) -> (mio::Token, &mut RawFd) {}
    fn writer(&mut self) -> (mio::Token, &mut RawFd) {}
    fn resize(&self, sizeinfo: &SizeInfo) {}
}

/// This trait defines the behaviour needed to read and/or write to a stream.
/// It defines an abstraction over mio's interface in order to allow either one
/// read/write object or a seperate read and write object.
// TODO: Maybe return results here instead of panicing
// FIXME: There's probably a much more elegant way to do this
pub trait EventedRW<R: io::Read, W: io::Write> {
    fn register(&mut self, &mio::Poll, &mut Iterator<Item = &usize>, mio::Ready, mio::PollOpt);
    fn reregister(&mut self, &mio::Poll, mio::Ready, mio::PollOpt);
    fn deregister(&mut self, &mio::Poll);

    fn reader(&mut self) -> &mut R;
    fn read_token(&self) -> mio::Token;
    fn writer(&mut self) -> &mut W;
    fn write_token(&self) -> mio::Token;
}

/// Types that can produce a `libc::winsize`
#[cfg(not(windows))]
pub trait ToWinsize {
    /// Get a `libc::winsize`
    fn to_winsize(&self) -> winsize;
}

#[cfg(not(windows))]
impl<'a> ToWinsize for &'a SizeInfo {
    fn to_winsize(&self) -> winsize {
        winsize {
            ws_row: self.lines().0 as libc::c_ushort,
            ws_col: self.cols().0 as libc::c_ushort,
            ws_xpixel: self.width as libc::c_ushort,
            ws_ypixel: self.height as libc::c_ushort,
        }
    }
}

#[cfg(windows)]
impl<'a> OnResize for Winpty<'a> {
    fn on_resize(&mut self, sizeinfo: &SizeInfo) {
        if sizeinfo.cols().0 > 0 && sizeinfo.lines().0 > 0 {
            self.set_size(sizeinfo.cols().0, sizeinfo.lines().0)
                .unwrap_or_else(|_| {
                    die!("winpty_set_size failed");
                });
        }
    }
}
#[cfg(not(windows))]
impl OnResize for Pty {
    fn on_resize(&mut self, size: &SizeInfo) {
        self.resize(&size);
    }
}

#[cfg(not(windows))]
unsafe fn set_nonblocking(fd: c_int) {
    use libc::{fcntl, F_GETFL, F_SETFL, O_NONBLOCK};

    let res = fcntl(fd, F_SETFL, fcntl(fd, F_GETFL, 0) | O_NONBLOCK);
    assert_eq!(res, 0);
}

#[cfg(not(windows))]
#[test]
fn test_get_pw_entry() {
    let mut buf: [i8; 1024] = [0; 1024];
    let _pw = get_pw_entry(&mut buf);
}<|MERGE_RESOLUTION|>--- conflicted
+++ resolved
@@ -184,9 +184,6 @@
 /// Really only needed on BSD, but should be fine elsewhere
 #[cfg(not(windows))]
 fn set_controlling_terminal(fd: c_int) {
-<<<<<<< HEAD
-    let res = unsafe { libc::ioctl(fd, TIOCSCTTY as _, 0) };
-=======
     let res = unsafe {
         // TIOSCTTY changes based on platform and the `ioctl` call is different
         // based on architecture (32/64). So a generic cast is used to make sure
@@ -195,7 +192,6 @@
         #[cfg_attr(feature = "clippy", allow(cast_lossless))]
         libc::ioctl(fd, TIOCSCTTY as _, 0)
     };
->>>>>>> 475ebecf
 
     if res < 0 {
         die!("ioctl TIOCSCTTY failed: {}", errno());
@@ -262,7 +258,6 @@
 }
 
 /// Create a new tty and return a handle to interact with it.
-<<<<<<< HEAD
 ///
 /// On windows this starts the winpty agent to interact with the console
 #[cfg(not(windows))]
@@ -272,9 +267,6 @@
     size: T,
     window_id: Option<usize>,
 ) -> Pty {
-=======
-pub fn new<T: ToWinsize>(config: &Config, options: &Options, size: &T, window_id: Option<usize>) -> Pty {
->>>>>>> 475ebecf
     let win = size.to_winsize();
     let mut buf = [0; 1024];
     let pw = get_pw_entry(&mut buf);
@@ -373,7 +365,7 @@
 pub fn new<'a>(
     config: &Config,
     options: &Options,
-    size: SizeInfo,
+    size: &SizeInfo,
     _window_id: Option<usize>,
 ) -> Pty<'a, NamedPipe, NamedPipe> {
     // Create config
@@ -487,13 +479,9 @@
     ///
     /// Tells the kernel that the window size changed with the new pixel
     /// dimensions and line/column counts.
-<<<<<<< HEAD
     ///
     /// On windows only line/column counts are used.
     pub fn resize<T: ToWinsize>(&self, size: T) {
-=======
-    pub fn resize<T: ToWinsize>(&self, size: &T) {
->>>>>>> 475ebecf
         let win = size.to_winsize();
 
         let res = unsafe { libc::ioctl(self.fd, libc::TIOCSWINSZ, &win as *const _) };
