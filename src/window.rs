--- conflicted
+++ resolved
@@ -22,10 +22,7 @@
 
 use MouseCursor;
 
-<<<<<<< HEAD
-=======
 use cli::Options;
->>>>>>> 66acf1e0
 use config::WindowConfig;
 
 /// Window errors
@@ -198,31 +195,11 @@
     ///
     /// This creates a window and fully initializes a window.
     pub fn new(
-<<<<<<< HEAD
-        title: &str,
-=======
         options: &Options,
->>>>>>> 66acf1e0
         window_config: &WindowConfig,
     ) -> Result<Window> {
         let event_loop = EventsLoop::new();
 
-<<<<<<< HEAD
-        #[cfg(not(windows))]
-        let initially_shown = false;
-        #[cfg(windows)]
-        let initially_shown = true;
-
-        Window::platform_window_init();
-        let window = WindowBuilder::new()
-            .with_title(title)
-            .with_visibility(initially_shown)
-            .with_transparency(true)
-            .with_decorations(window_config.decorations());
-        let context = ContextBuilder::new()
-            .with_vsync(true);
-        let window = ::glutin::GlWindow::new(window, context, &event_loop)?;
-=======
         let window_builder = WindowBuilder::new()
             .with_title(&*options.title)
             .with_visibility(false)
@@ -231,17 +208,10 @@
         let window_builder = Window::platform_builder_ext(window_builder, &options.class);
         let window = create_gl_window(window_builder.clone(), &event_loop, false)
             .or_else(|_| create_gl_window(window_builder, &event_loop, true))?;
->>>>>>> 66acf1e0
         window.show();
 
         // Text cursor
         window.set_cursor(GlutinMouseCursor::Text);
-<<<<<<< HEAD
-=======
-
-        // Set OpenGL symbol loader
-        gl::load_with(|symbol| window.get_proc_address(symbol) as *const _);
->>>>>>> 66acf1e0
 
         // Make the context current so OpenGL operations can run
         unsafe {
@@ -347,28 +317,6 @@
         }
     }
 
-<<<<<<< HEAD
-    #[cfg(any(target_os = "linux", target_os = "freebsd", target_os = "dragonfly",
-              target_os = "openbsd"))]
-    pub fn platform_window_init() {
-        /// Set up env to make XIM work correctly
-        use x11_dl::xlib;
-        use libc::{setlocale, LC_CTYPE};
-        let xlib = xlib::Xlib::open().expect("get xlib");
-        unsafe {
-            // Use empty c string to fallback to LC_CTYPE in environment variables
-            setlocale(LC_CTYPE, b"\0".as_ptr() as *const _);
-            // Use empty c string for implementation dependent behavior,
-            // which might be the XMODIFIERS set in env
-            (xlib.XSetLocaleModifiers)(b"\0".as_ptr() as *const _);
-        }
-    }
-
-    /// TODO: change this directive when adding functions for other platforms
-    #[cfg(not(any(target_os = "linux", target_os = "freebsd", target_os = "dragonfly",
-                  target_os = "openbsd")))]
-    pub fn platform_window_init() {}
-=======
     #[cfg(any(target_os = "linux", target_os = "freebsd", target_os = "dragonfly", target_os = "openbsd"))]
     fn platform_builder_ext(window_builder: WindowBuilder, wm_class: &str) -> WindowBuilder {
         use glutin::os::unix::WindowBuilderExt;
@@ -379,57 +327,11 @@
     fn platform_builder_ext(window_builder: WindowBuilder, _: &str) -> WindowBuilder {
         window_builder
     }
->>>>>>> 66acf1e0
 
     #[cfg(any(target_os = "linux", target_os = "freebsd", target_os = "dragonfly",
               target_os = "openbsd"))]
     pub fn set_urgent(&self, is_urgent: bool) {
         use glutin::os::unix::WindowExt;
-<<<<<<< HEAD
-        use std::os::raw;
-        use x11_dl::xlib::{self, XUrgencyHint};
-
-        let xlib_display = self.window.get_xlib_display();
-        let xlib_window = self.window.get_xlib_window();
-
-        if let (Some(xlib_window), Some(xlib_display)) = (xlib_window, xlib_display) {
-            let xlib = xlib::Xlib::open().expect("get xlib");
-
-            unsafe {
-                let mut hints = (xlib.XGetWMHints)(xlib_display as _, xlib_window as _);
-
-                if hints.is_null() {
-                    hints = (xlib.XAllocWMHints)();
-                }
-
-                if is_urgent {
-                    (*hints).flags |= XUrgencyHint;
-                } else {
-                    (*hints).flags &= !XUrgencyHint;
-                }
-
-                (xlib.XSetWMHints)(xlib_display as _, xlib_window as _, hints);
-
-                (xlib.XFree)(hints as *mut raw::c_void);
-            }
-        }
-    }
-
-    #[cfg(not(any(target_os = "linux", target_os = "freebsd", target_os = "dragonfly",
-                  target_os = "openbsd")))]
-    pub fn set_urgent(&self, _: bool) {}
-
-    #[cfg(any(target_os = "linux", target_os = "freebsd", target_os = "dragonfly",
-              target_os = "openbsd"))]
-    pub fn send_xim_spot(&self, x: i16, y: i16) {
-        use glutin::os::unix::WindowExt;
-        self.window.send_xim_spot(x, y);
-    }
-
-    #[cfg(not(any(target_os = "linux", target_os = "freebsd", target_os = "dragonfly",
-                  target_os = "openbsd")))]
-    pub fn send_xim_spot(&self, _x: i16, _y: i16) {}
-=======
         self.window.set_urgent(is_urgent);
     }
 
@@ -439,9 +341,8 @@
     pub fn set_ime_spot(&self, x: i32, y: i32) {
         self.window.set_ime_spot(x, y);
     }
->>>>>>> 66acf1e0
-
-    #[cfg(not(any(macos, windows)))]
+
+    #[cfg(not(target_os = "macos"))]
     pub fn get_window_id(&self) -> Option<usize> {
         use glutin::os::unix::WindowExt;
 
