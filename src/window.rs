// Copyright 2016 Joe Wilm, The Alacritty Project Contributors
//
// Licensed under the Apache License, Version 2.0 (the "License");
// you may not use this file except in compliance with the License.
// You may obtain a copy of the License at
//
//     http://www.apache.org/licenses/LICENSE-2.0
//
// Unless required by applicable law or agreed to in writing, software
// distributed under the License is distributed on an "AS IS" BASIS,
// WITHOUT WARRANTIES OR CONDITIONS OF ANY KIND, either express or implied.
// See the License for the specific language governing permissions and
// limitations under the License.
use std::convert::From;
use std::fmt::{self, Display};
use std::ops::Deref;

use gl;
use glutin::GlContext;
<<<<<<< HEAD
use winit::Icon;
use image::ImageFormat;
=======
use glutin::{
    self, ContextBuilder, ControlFlow, CursorState, Event, EventsLoop,
    MouseCursor as GlutinMouseCursor, WindowBuilder,
};
>>>>>>> f785f88a

use MouseCursor;

use cli::Options;
use config::{Decorations, WindowConfig};

static WINDOW_ICON: &'static [u8] = include_bytes!("../assets/windows/alacritty.ico");

/// Default text for the window's title bar, if not overriden.
///
/// In X11, this the default value for the `WM_NAME` property.
pub const DEFAULT_TITLE: &str = "Alacritty";

/// Default text for general window class, X11 specific.
///
/// In X11, this is the default value for the `WM_CLASS` property. The
/// second value of `WM_CLASS` is **never** changed to anything but
/// the default value.
///
/// ```ignore
/// $ xprop | grep WM_CLASS
/// WM_CLASS(STRING) = "Alacritty", "Alacritty"
/// ```
pub const DEFAULT_CLASS: &str = "Alacritty";

/// Window errors
#[derive(Debug)]
pub enum Error {
    /// Error creating the window
    ContextCreation(glutin::CreationError),

    /// Error manipulating the rendering context
    Context(glutin::ContextError),
}

/// Result of fallible operations concerning a Window.
type Result<T> = ::std::result::Result<T, Error>;

/// A window which can be used for displaying the terminal
///
/// Wraps the underlying windowing library to provide a stable API in Alacritty
pub struct Window {
    event_loop: EventsLoop,
    window: glutin::GlWindow,
    cursor_visible: bool,

    /// Whether or not the window is the focused window.
    pub is_focused: bool,
}

/// Threadsafe APIs for the window
pub struct Proxy {
    inner: glutin::EventsLoopProxy,
}

/// Information about where the window is being displayed
///
/// Useful for subsystems like the font rasterized which depend on DPI and scale
/// factor.
pub struct DeviceProperties {
    /// Scale factor for pixels <-> points.
    ///
    /// This will be 1. on standard displays and may have a different value on
    /// hidpi displays.
    pub scale_factor: f32,
}

/// Size of the window
#[derive(Debug, Copy, Clone)]
pub struct Size<T> {
    pub width: T,
    pub height: T,
}

/// Strongly typed Pixels unit
#[derive(Debug, Copy, Clone)]
pub struct Pixels<T>(pub T);

/// Strongly typed Points unit
///
/// Points are like pixels but adjusted for DPI.
#[derive(Debug, Copy, Clone)]
pub struct Points<T>(pub T);

pub trait ToPoints {
    fn to_points(&self, scale: f32) -> Size<Points<u32>>;
}

impl ToPoints for Size<Points<u32>> {
    #[inline]
    fn to_points(&self, _scale: f32) -> Size<Points<u32>> {
        *self
    }
}

impl ToPoints for Size<Pixels<u32>> {
    fn to_points(&self, scale: f32) -> Size<Points<u32>> {
        let width_pts = (*self.width as f32 / scale) as u32;
        let height_pts = (*self.height as f32 / scale) as u32;

        Size {
            width: Points(width_pts),
            height: Points(height_pts),
        }
    }
}

impl<T: Display> Display for Size<T> {
    fn fmt(&self, f: &mut fmt::Formatter) -> fmt::Result {
        write!(f, "{} × {}", self.width, self.height)
    }
}

macro_rules! deref_newtype {
    ($($src:ty),+) => {
        $(
        impl<T> Deref for $src {
            type Target = T;

            #[inline]
            fn deref(&self) -> &Self::Target {
                &self.0
            }
        }
        )+
    }
}

deref_newtype! { Points<T>, Pixels<T> }

impl<T: Display> Display for Pixels<T> {
    fn fmt(&self, f: &mut fmt::Formatter) -> fmt::Result {
        write!(f, "{}px", self.0)
    }
}

impl<T: Display> Display for Points<T> {
    fn fmt(&self, f: &mut fmt::Formatter) -> fmt::Result {
        write!(f, "{}pts", self.0)
    }
}

impl ::std::error::Error for Error {
    fn cause(&self) -> Option<&::std::error::Error> {
        match *self {
            Error::ContextCreation(ref err) => Some(err),
            Error::Context(ref err) => Some(err),
        }
    }

    fn description(&self) -> &str {
        match *self {
            Error::ContextCreation(ref _err) => "Error creating gl context",
            Error::Context(ref _err) => "Error operating on render context",
        }
    }
}

impl Display for Error {
    fn fmt(&self, f: &mut ::std::fmt::Formatter) -> ::std::fmt::Result {
        match *self {
            Error::ContextCreation(ref err) => write!(f, "Error creating GL context; {}", err),
            Error::Context(ref err) => write!(f, "Error operating on render context; {}", err),
        }
    }
}

impl From<glutin::CreationError> for Error {
    fn from(val: glutin::CreationError) -> Error {
        Error::ContextCreation(val)
    }
}

impl From<glutin::ContextError> for Error {
    fn from(val: glutin::ContextError) -> Error {
        Error::Context(val)
    }
}

fn create_gl_window(
    window: WindowBuilder,
    event_loop: &EventsLoop,
    srgb: bool,
) -> ::std::result::Result<glutin::GlWindow, glutin::CreationError> {
    let context = ContextBuilder::new().with_srgb(srgb).with_vsync(true);
    ::glutin::GlWindow::new(window, context, event_loop)
}

impl Window {
    /// Create a new window
    ///
    /// This creates a window and fully initializes a window.
    pub fn new(options: &Options, window_config: &WindowConfig) -> Result<Window> {
        let event_loop = EventsLoop::new();

        let icon = Icon::from_bytes_with_format(WINDOW_ICON, ImageFormat::ICO).unwrap();

        let title = options.title.as_ref().map_or(DEFAULT_TITLE, |t| t);
        let class = options.class.as_ref().map_or(DEFAULT_CLASS, |c| c);
<<<<<<< HEAD
        let window_builder = WindowBuilder::new()
            .with_title(title)
            .with_visibility(cfg!(windows))
            .with_transparency(true)
            .with_decorations(window_config.decorations())
            .with_window_icon(Some(icon));
=======
        let window_builder = Window::get_platform_window(title, window_config);
>>>>>>> f785f88a
        let window_builder = Window::platform_builder_ext(window_builder, &class);
        let window = create_gl_window(window_builder.clone(), &event_loop, false)
            .or_else(|_| create_gl_window(window_builder, &event_loop, true))?;
        window.show();

        // Text cursor
        window.set_cursor(GlutinMouseCursor::Text);

        // Make the context current so OpenGL operations can run
        unsafe {
            window.make_current()?;
        }

        // Set OpenGL symbol loader. This call MUST be after window.make_current on windows.
        gl::load_with(|symbol| window.get_proc_address(symbol) as *const _);

        let window = Window {
            event_loop,
            window,
            cursor_visible: true,
            is_focused: false,
        };

        window.run_os_extensions();

        Ok(window)
    }

    /// Get some properties about the device
    ///
    /// Some window properties are provided since subsystems like font
    /// rasterization depend on DPI and scale factor.
    pub fn device_properties(&self) -> DeviceProperties {
        DeviceProperties {
            scale_factor: self.window.hidpi_factor(),
        }
    }

    pub fn inner_size_pixels(&self) -> Option<Size<Pixels<u32>>> {
        self.window.get_inner_size().map(|(w, h)| Size {
            width: Pixels(w),
            height: Pixels(h),
        })
    }

    #[inline]
    pub fn hidpi_factor(&self) -> f32 {
        self.window.hidpi_factor()
    }

    #[inline]
    pub fn create_window_proxy(&self) -> Proxy {
        Proxy {
            inner: self.event_loop.create_proxy(),
        }
    }

    #[inline]
    pub fn swap_buffers(&self) -> Result<()> {
        self.window.swap_buffers().map_err(From::from)
    }

    /// Poll for any available events
    #[inline]
    pub fn poll_events<F>(&mut self, func: F)
    where
        F: FnMut(Event),
    {
        self.event_loop.poll_events(func);
    }

    #[inline]
    pub fn resize(&self, width: u32, height: u32) {
        self.window.resize(width, height);
    }

    /// Block waiting for events
    #[inline]
    pub fn wait_events<F>(&mut self, func: F)
    where
        F: FnMut(Event) -> ControlFlow,
    {
        self.event_loop.run_forever(func);
    }

    /// Set the window title
    #[inline]
    pub fn set_title(&self, _title: &str) {
        // Because winpty doesn't know anything about OSC escapes this gets set to an empty
        // string on windows
        #[cfg(not(windows))]
        self.window.set_title(_title);
    }

    #[inline]
    pub fn set_mouse_cursor(&self, cursor: MouseCursor) {
        self.window.set_cursor(match cursor {
            MouseCursor::Arrow => GlutinMouseCursor::Arrow,
            MouseCursor::Text => GlutinMouseCursor::Text,
        });
    }

    /// Set cursor visible
    pub fn set_cursor_visible(&mut self, visible: bool) {
        if visible != self.cursor_visible {
            self.cursor_visible = visible;
            if let Err(err) = self.window.set_cursor_state(if visible {
                CursorState::Normal
            } else {
                CursorState::Hide
            }) {
                warn!("Failed to set cursor visibility: {}", err);
            }
        }
    }

    #[cfg(
        any(
            target_os = "linux",
            target_os = "freebsd",
            target_os = "dragonfly",
            target_os = "openbsd"
        )
    )]
    fn platform_builder_ext(window_builder: WindowBuilder, wm_class: &str) -> WindowBuilder {
        use glutin::os::unix::WindowBuilderExt;
        window_builder.with_class(wm_class.to_owned(), "Alacritty".to_owned())
    }

    #[cfg(
        not(
            any(
                target_os = "linux",
                target_os = "freebsd",
                target_os = "dragonfly",
                target_os = "openbsd"
            )
        )
    )]
    fn platform_builder_ext(window_builder: WindowBuilder, _: &str) -> WindowBuilder {
        window_builder
    }

<<<<<<< HEAD
    #[cfg(any(target_os = "linux", target_os = "freebsd", target_os = "dragonfly",
              target_os = "openbsd"))]
=======
    #[cfg(not(target_os = "macos"))]
    pub fn get_platform_window(title: &str, window_config: &WindowConfig) -> WindowBuilder {
        let decorations = match window_config.decorations() {
            Decorations::None => false,
            _ => true,
        };

        WindowBuilder::new()
            .with_title(title)
            .with_visibility(false)
            .with_transparency(true)
            .with_decorations(decorations)
    }

    #[cfg(target_os = "macos")]
    pub fn get_platform_window(title: &str, window_config: &WindowConfig) -> WindowBuilder {
        use glutin::os::macos::WindowBuilderExt;

        let window = WindowBuilder::new()
            .with_title(title)
            .with_visibility(false)
            .with_transparency(true);

        match window_config.decorations() {
            Decorations::Full => window,
            Decorations::Transparent => window
                .with_title_hidden(true)
                .with_titlebar_transparent(true)
                .with_fullsize_content_view(true),
            Decorations::Buttonless => window
                .with_title_hidden(true)
                .with_titlebar_buttons_hidden(true)
                .with_titlebar_transparent(true)
                .with_fullsize_content_view(true),
            Decorations::None => window
                .with_titlebar_hidden(true),
        }
    }

    #[cfg(
        any(
            target_os = "linux",
            target_os = "freebsd",
            target_os = "dragonfly",
            target_os = "openbsd"
        )
    )]
>>>>>>> f785f88a
    pub fn set_urgent(&self, is_urgent: bool) {
        use glutin::os::unix::WindowExt;
        self.window.set_urgent(is_urgent);
    }

    #[cfg(
        not(
            any(
                target_os = "linux",
                target_os = "freebsd",
                target_os = "dragonfly",
                target_os = "openbsd"
            )
        )
    )]
    pub fn set_urgent(&self, _is_urgent: bool) {}

    pub fn set_ime_spot(&self, _x: i32, _y: i32) {
        // This is not implemented on windows as of winit 0.15.1
        #[cfg(not(windows))]
        self.window.set_ime_spot(_x, _y);
    }

    #[cfg(not(any(target_os = "macos", target_os = "windows")))]
    pub fn get_window_id(&self) -> Option<usize> {
        use glutin::os::unix::WindowExt;

        match self.window.get_xlib_window() {
            Some(xlib_window) => Some(xlib_window as usize),
            None => None,
        }
    }

    #[cfg(any(target_os = "macos", target_os = "windows"))]
    pub fn get_window_id(&self) -> Option<usize> {
        None
    }

    /// Hide the window
    pub fn hide(&self) {
        self.window.hide();
    }
}

pub trait OsExtensions {
    fn run_os_extensions(&self) {}
}

<<<<<<< HEAD
#[cfg(not(any(target_os = "linux", target_os = "freebsd", target_os = "dragonfly",
              target_os = "openbsd")))]
impl OsExtensions for Window {}

#[cfg(any(target_os = "linux", target_os = "freebsd", target_os = "dragonfly",
          target_os = "openbsd"))]
impl OsExtensions for Window {
    fn run_os_extensions(&self) {
        use glutin::os::unix::WindowExt;
        use x11_dl::xlib::{self, PropModeReplace, XA_CARDINAL};
        use std::ffi::CStr;
        use std::ptr;
=======
#[cfg(
    not(
        any(
            target_os = "linux",
            target_os = "freebsd",
            target_os = "dragonfly",
            target_os = "openbsd"
        )
    )
)]
impl OsExtensions for Window {}

#[cfg(
    any(target_os = "linux", target_os = "freebsd", target_os = "dragonfly", target_os = "openbsd")
)]
impl OsExtensions for Window {
    fn run_os_extensions(&self) {
        use glutin::os::unix::WindowExt;
>>>>>>> f785f88a
        use libc::getpid;
        use std::ffi::CStr;
        use std::ptr;
        use x11_dl::xlib::{self, PropModeReplace, XA_CARDINAL};

        let xlib_display = self.window.get_xlib_display();
        let xlib_window = self.window.get_xlib_window();

        if let (Some(xlib_window), Some(xlib_display)) = (xlib_window, xlib_display) {
            let xlib = xlib::Xlib::open().expect("get xlib");

            // Set _NET_WM_PID to process pid
            unsafe {
                let _net_wm_pid = CStr::from_ptr(b"_NET_WM_PID\0".as_ptr() as *const _);
                let atom = (xlib.XInternAtom)(xlib_display as *mut _, _net_wm_pid.as_ptr(), 0);
                let pid = getpid();

                (xlib.XChangeProperty)(
                    xlib_display as _,
                    xlib_window as _,
                    atom,
                    XA_CARDINAL,
                    32,
                    PropModeReplace,
                    &pid as *const i32 as *const u8,
                    1,
                );
            }
            // Although this call doesn't actually pass any data, it does cause
            // WM_CLIENT_MACHINE to be set. WM_CLIENT_MACHINE MUST be set if _NET_WM_PID is set
            // (which we do above).
            unsafe {
                (xlib.XSetWMProperties)(
                    xlib_display as _,
                    xlib_window as _,
                    ptr::null_mut(),
                    ptr::null_mut(),
                    ptr::null_mut(),
                    0,
                    ptr::null_mut(),
                    ptr::null_mut(),
                    ptr::null_mut(),
                );
            }
        }
    }
}

impl Proxy {
    /// Wakes up the event loop of the window
    ///
    /// This is useful for triggering a draw when the renderer would otherwise
    /// be waiting on user input.
    pub fn wakeup_event_loop(&self) {
        self.inner.wakeup().unwrap();
    }
}

pub trait SetInnerSize<T> {
    fn set_inner_size<S: ToPoints>(&mut self, size: &S);
}

impl SetInnerSize<Pixels<u32>> for Window {
    fn set_inner_size<T: ToPoints>(&mut self, size: &T) {
        let size = size.to_points(self.hidpi_factor());
        self.window
            .set_inner_size(*size.width as _, *size.height as _);
    }
}<|MERGE_RESOLUTION|>--- conflicted
+++ resolved
@@ -17,15 +17,12 @@
 
 use gl;
 use glutin::GlContext;
-<<<<<<< HEAD
 use winit::Icon;
 use image::ImageFormat;
-=======
 use glutin::{
     self, ContextBuilder, ControlFlow, CursorState, Event, EventsLoop,
     MouseCursor as GlutinMouseCursor, WindowBuilder,
 };
->>>>>>> f785f88a
 
 use MouseCursor;
 
@@ -221,20 +218,9 @@
     pub fn new(options: &Options, window_config: &WindowConfig) -> Result<Window> {
         let event_loop = EventsLoop::new();
 
-        let icon = Icon::from_bytes_with_format(WINDOW_ICON, ImageFormat::ICO).unwrap();
-
         let title = options.title.as_ref().map_or(DEFAULT_TITLE, |t| t);
-        let class = options.class.as_ref().map_or(DEFAULT_CLASS, |c| c);
-<<<<<<< HEAD
-        let window_builder = WindowBuilder::new()
-            .with_title(title)
-            .with_visibility(cfg!(windows))
-            .with_transparency(true)
-            .with_decorations(window_config.decorations())
-            .with_window_icon(Some(icon));
-=======
+        let class = options.class.as_ref().map_or(DEFAULT_TITLE, |c| c);
         let window_builder = Window::get_platform_window(title, window_config);
->>>>>>> f785f88a
         let window_builder = Window::platform_builder_ext(window_builder, &class);
         let window = create_gl_window(window_builder.clone(), &event_loop, false)
             .or_else(|_| create_gl_window(window_builder, &event_loop, true))?;
@@ -378,11 +364,7 @@
         window_builder
     }
 
-<<<<<<< HEAD
-    #[cfg(any(target_os = "linux", target_os = "freebsd", target_os = "dragonfly",
-              target_os = "openbsd"))]
-=======
-    #[cfg(not(target_os = "macos"))]
+    #[cfg(not(any(target_os = "macos", windows)))]
     pub fn get_platform_window(title: &str, window_config: &WindowConfig) -> WindowBuilder {
         let decorations = match window_config.decorations() {
             Decorations::None => false,
@@ -394,6 +376,23 @@
             .with_visibility(false)
             .with_transparency(true)
             .with_decorations(decorations)
+    }
+
+    #[cfg(windows)]
+    pub fn get_platform_window(title: &str, window_config: &WindowConfig) -> WindowBuilder {
+        let icon = Icon::from_bytes_with_format(WINDOW_ICON, ImageFormat::ICO).unwrap();
+
+        let decorations = match window_config.decorations() {
+            Decorations::None => false,
+            _ => true,
+        };
+
+        WindowBuilder::new()
+            .with_title(title)
+            .with_visibility(cfg!(windows))
+            .with_decorations(decorations)
+            .with_transparency(true)
+            .with_window_icon(Some(icon))
     }
 
     #[cfg(target_os = "macos")]
@@ -429,7 +428,6 @@
             target_os = "openbsd"
         )
     )]
->>>>>>> f785f88a
     pub fn set_urgent(&self, is_urgent: bool) {
         use glutin::os::unix::WindowExt;
         self.window.set_urgent(is_urgent);
@@ -478,20 +476,6 @@
     fn run_os_extensions(&self) {}
 }
 
-<<<<<<< HEAD
-#[cfg(not(any(target_os = "linux", target_os = "freebsd", target_os = "dragonfly",
-              target_os = "openbsd")))]
-impl OsExtensions for Window {}
-
-#[cfg(any(target_os = "linux", target_os = "freebsd", target_os = "dragonfly",
-          target_os = "openbsd"))]
-impl OsExtensions for Window {
-    fn run_os_extensions(&self) {
-        use glutin::os::unix::WindowExt;
-        use x11_dl::xlib::{self, PropModeReplace, XA_CARDINAL};
-        use std::ffi::CStr;
-        use std::ptr;
-=======
 #[cfg(
     not(
         any(
@@ -510,7 +494,6 @@
 impl OsExtensions for Window {
     fn run_os_extensions(&self) {
         use glutin::os::unix::WindowExt;
->>>>>>> f785f88a
         use libc::getpid;
         use std::ffi::CStr;
         use std::ptr;
